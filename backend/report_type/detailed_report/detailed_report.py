import asyncio
from typing import List, Dict, Set, Optional, Any
from fastapi import WebSocket

from gpt_researcher import GPTResearcher


class DetailedReport:
    def __init__(
        self,
        query: str,
        report_type: str,
        report_source: str,
        source_urls: List[str] = [],
        document_urls: List[str] = [],
        query_domains: List[str] = [],
        config_path: str = None,
        tone: Any = "",
        websocket: WebSocket = None,
        subtopics: List[Dict] = [],
        headers: Optional[Dict] = None,
<<<<<<< HEAD
        language: str = "english"
=======
        complement_source_urls: bool = False,
>>>>>>> 87bb65b7
    ):
        self.query = query
        self.report_type = report_type
        self.report_source = report_source
        self.source_urls = source_urls
        self.document_urls = document_urls
        self.query_domains = query_domains
        self.config_path = config_path
        self.tone = tone
        self.websocket = websocket
        self.subtopics = subtopics
        self.headers = headers or {}
<<<<<<< HEAD
        self.language = language

=======
        self.complement_source_urls = complement_source_urls
        
>>>>>>> 87bb65b7
        self.gpt_researcher = GPTResearcher(
            query=self.query,
            query_domains=self.query_domains,
            report_type="research_report",
            report_source=self.report_source,
            source_urls=self.source_urls,
            document_urls=self.document_urls,
            config_path=self.config_path,
            tone=self.tone,
            websocket=self.websocket,
            headers=self.headers,
<<<<<<< HEAD
            language=self.language
=======
            complement_source_urls=self.complement_source_urls
>>>>>>> 87bb65b7
        )
        self.existing_headers: List[Dict] = []
        self.global_context: List[str] = []
        self.global_written_sections: List[str] = []
        self.global_urls: Set[str] = set(
            self.source_urls) if self.source_urls else set()

    async def run(self) -> str:
        await self._initial_research()
        subtopics = await self._get_all_subtopics()
        report_introduction = await self.gpt_researcher.write_introduction()
        _, report_body = await self._generate_subtopic_reports(subtopics)
        self.gpt_researcher.visited_urls.update(self.global_urls)
        report = await self._construct_detailed_report(report_introduction, report_body)
        return report

    async def _initial_research(self) -> None:
        await self.gpt_researcher.conduct_research()
        self.global_context = self.gpt_researcher.context
        self.global_urls = self.gpt_researcher.visited_urls

    async def _get_all_subtopics(self) -> List[Dict]:
        subtopics_data = await self.gpt_researcher.get_subtopics()

        all_subtopics = []
        if subtopics_data and subtopics_data.subtopics:
            for subtopic in subtopics_data.subtopics:
                all_subtopics.append({"task": subtopic.task})
        else:
            print(f"Unexpected subtopics data format: {subtopics_data}")

        return all_subtopics

    async def _generate_subtopic_reports(self, subtopics: List[Dict]) -> tuple:
        subtopic_reports = []
        subtopics_report_body = ""

        for subtopic in subtopics:
            result = await self._get_subtopic_report(subtopic)
            if result["report"]:
                subtopic_reports.append(result)
                subtopics_report_body += f"\n\n\n{result['report']}"

        return subtopic_reports, subtopics_report_body

    async def _get_subtopic_report(self, subtopic: Dict) -> Dict[str, str]:
        current_subtopic_task = subtopic.get("task")
        subtopic_assistant = GPTResearcher(
            query=current_subtopic_task,
            query_domains=self.query_domains,
            report_type="subtopic_report",
            report_source=self.report_source,
            websocket=self.websocket,
            headers=self.headers,
            parent_query=self.query,
            subtopics=self.subtopics,
            visited_urls=self.global_urls,
            agent=self.gpt_researcher.agent,
            role=self.gpt_researcher.role,
            tone=self.tone,
<<<<<<< HEAD
            language=self.language
=======
            complement_source_urls=self.complement_source_urls,
            source_urls=self.source_urls
>>>>>>> 87bb65b7
        )

        subtopic_assistant.context = list(set(self.global_context))
        await subtopic_assistant.conduct_research()

        draft_section_titles = await subtopic_assistant.get_draft_section_titles(current_subtopic_task)

        if not isinstance(draft_section_titles, str):
            draft_section_titles = str(draft_section_titles)

        parse_draft_section_titles = self.gpt_researcher.extract_headers(draft_section_titles)
        parse_draft_section_titles_text = [header.get(
            "text", "") for header in parse_draft_section_titles]

        relevant_contents = await subtopic_assistant.get_similar_written_contents_by_draft_section_titles(
            current_subtopic_task, parse_draft_section_titles_text, self.global_written_sections
        )

        subtopic_report = await subtopic_assistant.write_report(self.existing_headers, relevant_contents)

        self.global_written_sections.extend(self.gpt_researcher.extract_sections(subtopic_report))
        self.global_context = list(set(subtopic_assistant.context))
        self.global_urls.update(subtopic_assistant.visited_urls)

        self.existing_headers.append({
            "subtopic task": current_subtopic_task,
            "headers": self.gpt_researcher.extract_headers(subtopic_report),
        })

        return {"topic": subtopic, "report": subtopic_report}

    async def _construct_detailed_report(self, introduction: str, report_body: str) -> str:
        toc = self.gpt_researcher.table_of_contents(report_body)
        conclusion = await self.gpt_researcher.write_report_conclusion(report_body)
        conclusion_with_references = self.gpt_researcher.add_references(
            conclusion, self.gpt_researcher.visited_urls)
        report = f"{introduction}\n\n{toc}\n\n{report_body}\n\n{conclusion_with_references}"
        return report<|MERGE_RESOLUTION|>--- conflicted
+++ resolved
@@ -19,11 +19,8 @@
         websocket: WebSocket = None,
         subtopics: List[Dict] = [],
         headers: Optional[Dict] = None,
-<<<<<<< HEAD
-        language: str = "english"
-=======
         complement_source_urls: bool = False,
->>>>>>> 87bb65b7
+		language: str = "english",
     ):
         self.query = query
         self.report_type = report_type
@@ -36,13 +33,9 @@
         self.websocket = websocket
         self.subtopics = subtopics
         self.headers = headers or {}
-<<<<<<< HEAD
-        self.language = language
-
-=======
         self.complement_source_urls = complement_source_urls
+		self.language = language
         
->>>>>>> 87bb65b7
         self.gpt_researcher = GPTResearcher(
             query=self.query,
             query_domains=self.query_domains,
@@ -54,11 +47,8 @@
             tone=self.tone,
             websocket=self.websocket,
             headers=self.headers,
-<<<<<<< HEAD
+            complement_source_urls=self.complement_source_urls,
             language=self.language
-=======
-            complement_source_urls=self.complement_source_urls
->>>>>>> 87bb65b7
         )
         self.existing_headers: List[Dict] = []
         self.global_context: List[str] = []
@@ -119,12 +109,9 @@
             agent=self.gpt_researcher.agent,
             role=self.gpt_researcher.role,
             tone=self.tone,
-<<<<<<< HEAD
-            language=self.language
-=======
             complement_source_urls=self.complement_source_urls,
-            source_urls=self.source_urls
->>>>>>> 87bb65b7
+            source_urls=self.source_urls,
+			language=self.language
         )
 
         subtopic_assistant.context = list(set(self.global_context))
